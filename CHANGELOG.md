# Changelog

All notable changes to this project will be documented in this file.

The format is based on [Keep a Changelog](https://keepachangelog.com/en/1.0.0/),
and this project adheres to [Semantic Versioning](https://semver.org/spec/v2.0.0.html).

<<<<<<< HEAD
=======
## v1.1.1

### Fixes

- Fixed a race condition that could cause a replace operation to be ignored if
  it happened during a short region of the Watcher's next_value logic.
  Subsequent updates would still be received.

>>>>>>> f39c8bed
## v1.1.0

### Changes

- `Watchable::shutdown()` has been added to disconnect all `Watcher`s without
  needing to drop all instances of `Watchable`. Any existing value changes will
  still be observed by `Watcher`s before they return a disconnected error on the
  next attempt to read a value.

## v1.0.0

- Initial stable release.<|MERGE_RESOLUTION|>--- conflicted
+++ resolved
@@ -5,8 +5,6 @@
 The format is based on [Keep a Changelog](https://keepachangelog.com/en/1.0.0/),
 and this project adheres to [Semantic Versioning](https://semver.org/spec/v2.0.0.html).
 
-<<<<<<< HEAD
-=======
 ## v1.1.1
 
 ### Fixes
@@ -15,7 +13,6 @@
   it happened during a short region of the Watcher's next_value logic.
   Subsequent updates would still be received.
 
->>>>>>> f39c8bed
 ## v1.1.0
 
 ### Changes
